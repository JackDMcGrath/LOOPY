#!/usr/bin/env python3
"""
v1.0.0 Jack McGrath, University of Leeds

Load in inverted displacements from LiCSBAS and fit pre- and post- seismic linear velocities, co-seismic displacements and postseismic relaxations.

Based off Liu et al. (2021), Improving the Resolving Power of InSAR for Earthquakes Using Time Series: A Case Study in Iran

Work flow:
    1) De-outliering of the data
        a) Iteritive process, where a temporal filter is applied to the data (which breaks at definied earthquakes), and outliers are defined as any
        displacement with a residual > outlier_thresh * filter_std. These are then replaced with the filtered value, and the process repeated until all
        displacements are within the threshold value, as large outliers will peturb the filter. The original data is then checked against the deoutliered
        filtered value, and any outliers replaced with the filtered value
        b) Using the RANSAC algorithm, where a temporal filter is applied to the data (which breaks at definied earthquakes), and RANSAC is applied to
        the residuals, and the outliers are replaced with filtered values. The original data is then checked against the deoutliered, filtered value, and
        any outliers replaced with the filtered value

    2) Fitting velocities
        Velocities are currently fit, allowing a long-term trend (pre-seismic linear velocity), a coseismic displacement (as a heaviside function), post-seismic
        relaxation (as a logarithmic decay) and a post-seismic velocity (linear)
        A check can be added for the minimum coseismic displacement, where inverted displacement < threshold is considered beneath detectable limits

Input files:
    eq_list.txt: Text file containing EQ dates, and optionally which parameters to fit to that earthquake ([C]oseismic displacement, logarithmic [R]elaxation, [P]ostseismic linear velocity, e[X]clude EQ)
                    e.g. 20161113 CRP
    mask:        Mask file produced by LiCSBAS15_mask_ts.py
<<<<<<< HEAD
    cum.h5:      Output from LiCSBAS13_sb_inv.py. Required as certain masking parameters (e.g. residual rms) are not regenerated
=======
    cum.h5:      Output from LiCSBAS13_sb_inv.py
>>>>>>> 2c2cf9a2

#%% Change log

v1.0.0 20230714 Jack McGrath, University of Leeds
 - Initial Implementation
"""

import os
import re
import shutil
import sys
import h5py as h5
import time
import warnings
import argparse
import multiprocessing as multi
import matplotlib.pyplot as plt
import datetime as dt
import numpy as np
import LiCSBAS_io_lib as io_lib
import LiCSBAS_plot_lib as plot_lib
import SCM
from sklearn.linear_model import RANSACRegressor
from scipy.interpolate import CubicSpline
from lmfit.model import *
from scipy import stats

class CustomFormatter(argparse.ArgumentDefaultsHelpFormatter, argparse.RawDescriptionHelpFormatter):
    '''
    Use a multiple inheritance approach to use features of both classes.
    The ArgumentDefaultsHelpFormatter class adds argument default values to the usage help message
    The RawDescriptionHelpFormatter class keeps the indentation and line breaks in the ___doc___
    '''
    pass

class Usage(Exception):
    """Usage context manager"""
    def __init__(self, msg):
        self.msg = msg

def init_args():
    global args

    parser = argparse.ArgumentParser(description=__doc__, formatter_class=CustomFormatter)
    parser.add_argument('-f', dest='frame_dir', default="./", help="directory of LiCSBAS output of a particular frame")
    parser.add_argument('-t', dest='ts_dir', default="TS_GEOCml10GACOS", help="folder containing .h5 file")
    parser.add_argument('-d', dest='unw_dir', default='GEOCml10GACOS', help="folder containing unw ifg")
    parser.add_argument('-i', dest='h5_file', default='cum.h5', help='.h5 file containing results of LiCSBAS velocity inversion')
<<<<<<< HEAD
    parser.add_argument('-r', dest='ref_file', default='13ref.txt', help='txt file containing reference area')
    parser.add_argument('-m', dest='mask_file', default='mask', help='mask file to apply to velocities')
=======
    parser.add_argument('-o', dest='out_dir', default='results/seismic_vels', help='folder in TSA dir outputs are written to')
    parser.add_argument('-r', dest='ref_file', default='130ref.txt', help='txt file containing reference area')
    parser.add_argument('-m', dest='mask_file', default='results/mask', help='mask file to apply to velocities')
>>>>>>> 2c2cf9a2
    parser.add_argument('-e', dest='eq_list', default=None, help='Text file containing the dates of the earthquakes to be fitted')
    parser.add_argument('-s', dest='outlier_thre', default=3, type=float, help='StdDev threshold used to remove outliers')
    parser.add_argument('--n_para', dest='n_para', default=False, type=int, help='number of parallel processing')
    parser.add_argument('--tau', dest='tau', default=6, help='Post-seismic relaxation time (days)')
    parser.add_argument('--max_its', dest='max_its', default=5, type=int, help='Maximum number of iterations for temporal filter')
    parser.add_argument('--nofilter', dest='deoutlier', default=True, action='store_false', help="Don't do any temporal filtering")
    parser.add_argument('--applymask', dest='apply_mask', default=False, action='store_true', help="Apply mask to cum data before processing")
    parser.add_argument('--RANSAC', dest='ransac', default=False, action='store_true', help="Deoutlier with RANSAC algorithm")
    parser.add_argument('--replace_outliers', dest='replace_outliers', default=False, action='store_true', help='Replace outliers with filter value instead of nan')
    parser.add_argument('--no_vcm', dest='use_weights', default=True, action='store_false', help="Don't calculate VCM for each date - estimate errors with identity matrix (faster)")

    args = parser.parse_args()

def start():
    global start_time
    # intialise and print info on screen
    start_time = time.time()
    ver="1.0"; date=20230707; author="Jack McGrath"
    print("\n{} ver{} {} {}".format(os.path.basename(sys.argv[0]), ver, date, author), flush=True)
    print("{} {}".format(os.path.basename(sys.argv[0]), ' '.join(sys.argv[1:])), flush=True)

def finish():
    #%% Finish
    elapsed_time = time.time() - start_time
    hour = int(elapsed_time/3600)
    minite = int(np.mod((elapsed_time/60),60))
    sec = int(np.mod(elapsed_time,60))
    print("\nElapsed time: {0:02}h {1:02}m {2:02}s".format(hour,minite,sec))
    print("\n{} {} finished!".format(os.path.basename(sys.argv[0]), ' '.join(sys.argv[1:])), flush=True)
    print('Output file: {}\n'.format(os.path.relpath(outh5file)))

def set_input_output():
    global tsadir, infodir, resultdir, outdir, ifgdir, metadir
    global h5file, reffile, maskfile, eqfile, outh5file
    global q, outlier_thresh, mask_final

    # define input directories
    ifgdir = os.path.abspath(os.path.join(args.frame_dir, args.unw_dir))
    tsadir = os.path.abspath(os.path.join(args.frame_dir, args.ts_dir))
    infodir = os.path.join(tsadir, 'info')
    resultdir = os.path.join(tsadir, 'results')
<<<<<<< HEAD
    outdir = os.path.join(resultdir, 'seismic_vels')
    metadir = os.path.join(outdir, 'results')
=======
    outdir = os.path.join(tsadir, args.out_dir)
>>>>>>> 2c2cf9a2

    # define h5 files
    h5file = os.path.join(tsadir, args.h5_file)
<<<<<<< HEAD
    outh5file = os.path.join(tsadir, outdir, 'cum.h5')
    if args.deoutlier:
        outh5file = outh5file[:-3] + '_deoutlier.h5'
=======
    if args.deoutlier:
        if args.replace_outliers:
            outh5file = os.path.join(tsadir, outdir, 'cum_lptoutliers.h5')
        else:
            outh5file = os.path.join(tsadir, outdir, 'cum_nanoutliers.h5')
    else:
        outh5file = os.path.join(tsadir, outdir, 'cum.h5')    
>>>>>>> 2c2cf9a2

    # If no reffile defined, search for 13ref, then 130ref, in this folder and infodir
    reffile = os.path.join(tsadir, args.ref_file)
    if not os.path.exists(reffile):
        reffile = os.path.join(infodir, args.ref_file)
        if not os.path.exists(reffile):
            if args.ref_file == '13ref.txt':
                # Seach for 13ref.txt
                reffile = os.path.join(tsadir, '130ref.txt')
                if not os.path.exists(reffile):
                    reffile = os.path.join(infodir, '130ref.txt')
                    if not os.path.exists(reffile):
                        print('\nNo reffile 13ref.txt or 130ref.txt found! No referencing occuring')
                        reffile = []
            else:
                print('\nNo reffile {} found! No referencing occuring'.format(args.ref_file))
                reffile = []
        if reffile != []:
            print('\nHad to search for reffile. Using {}'.format(reffile))

    maskfile = os.path.join(tsadir, args.mask_file)
    if not os.path.exists(maskfile):
        print('\nNo maskfile found. Not masking....')
        args.apply_mask = False
        mask_final = False
    else:
        mask_final = True

    eqfile = os.path.abspath(args.eq_list)

    outlier_thresh = args.outlier_thre

    q = multi.get_context('fork')

def load_data():
    global width, length, data, n_im, cum, dates, length, width, n_para, eq_dates, eq_params, n_eq, eq_dt, eq_ix, ord_eq, date_ord, eq_dates, valid, n_valid, ref

    data = h5.File(h5file, 'r')
    dates = [dt.datetime.strptime(str(d), '%Y%m%d').date() for d in np.array(data['imdates'])]

    cum = np.array(data['cum'])

    # read reference
    ref = reference_disp(cum, reffile)
    cum = cum - ref

    n_im, length, width = cum.shape

    # Identify all pixels where the is time series data
    vel = np.array(data['vel'])

    if mask_final:
        mask = io_lib.read_img(maskfile, length, width)
        if not os.path.exists(metadir):
            os.mkdir(metadir)
        shutil.copy(maskfile, os.path.join(metadir, 'mask'))
        if args.apply_mask:
            print('Applying Mask to cum data')
            maskx, masky = np.where(mask == 0)
            cum[:, maskx, masky] = np.nan
            vel[maskx, masky] = np.nan

    valid = np.where(~np.isnan(vel))
    n_valid = valid[0].shape[0]

    # multi-processing
    try:
        n_para = len(os.sched_getaffinity(0))
    except:
        n_para = multi.cpu_count()

    if args.n_para:
        n_para = args.n_para if args.n_para <= n_para else n_para

    ## Sort dates
    # Get list of earthquake dates and index
    eq_dates, eq_params = read_eq_list(eqfile)
    n_eq = len(eq_dates)

    # Find which index each earthquake correlates to
    eq_dt = [dt.datetime.strptime(str(eq_date), '%Y%m%d').date() for eq_date in eq_dates]
    eq_ix = []

    for eq_date in eq_dates:
        # Convert all dates to ordinal, and see which acquisitions are before the earthquakes
        eq_ix.append(np.sum([1 for d in dates if d.toordinal() < dt.datetime.strptime(str(eq_date), '%Y%m%d').toordinal()], dtype='int'))
    eq_ix.append(n_im)

    # Make all dates ordinal
    ord_eq = np.array([eq.toordinal() for eq in eq_dt]) - dates[0].toordinal()
    date_ord = np.array([x.toordinal() for x in dates]) - dates[0].toordinal()

def read_eq_list(eq_listfile):
    eqdates = []
    parameters = []
    f = open(eq_listfile)
    line = f.readline()

    while line:
        if line[0].isnumeric():
            if len(line.split()) == 2:
                if line.split()[1] == 'X':
                    line = f.readline()
                else:
                    eqdates.append(str(line.split()[0]))
                    parameters.append(str(line.split()[1]).upper())
                    line = f.readline()
            else:
                eqdates.append(str(line.split()[0]))
                parameters.append('CRP')
                line = f.readline()
        else:
            line = f.readline()
            continue
    sort_ix = np.array(sorted(range(len(eqdates)), key=eqdates.__getitem__))
    eqdates.sort()
    parameters = np.array(parameters)[sort_ix].tolist()

    return eqdates, parameters

def reference_disp(data, reffile):
    global refx1, refx2, refy1, refy2
    if reffile:
        with open(reffile, "r") as f:
            refarea = f.read().split()[0]  # str, x1/x2/y1/y2
        refx1, refx2, refy1, refy2 = [int(s) for s in re.split('[:/]', refarea)]

        # Reference all data to reference area through static offset [This makes the reference pixel only ever have a displacement of 0]
        ref = np.nanmean(data[:, refy1:refy2, refx1:refx2], axis=(2, 1)).reshape(data.shape[0], 1, 1)
        # Check that one of the refs is not all nan. If so, increase ref area
        if np.isnan(ref).any():
            print('NaN Value for reference for {} dates. Increasing ref area kernel'.format(np.sum(np.isnan(ref))))
            while np.isnan(ref).any():
                refx1 -= 1
                refx2 += 1
                refy1 -= 1
                refy2 += 1
                ref = np.nanmean(data[:, refy1:refy2, refx1:refx2], axis=(2, 1)).reshape(data.shape[0], 1, 1)

        print('Reference area ({}:{}, {}:{})'.format(refx1, refx2, refy1, refy2))
    else:
        ref = 0
        refx1, refx2, refy1, refy2 = 0, 0, 0, 0

    return ref

def temporal_filter(cum):
    global ixs_dict, dt_cum, filterdates, filtwidth_yr, cum_lpt, n_its, filt_std
    """
    Apply a low pass temporal filter, and remove outliers.
     Iterate until no outliers left so filter is not distorted
     by outliers, then on the final pass, remove outliers between
     the original data and final iteration filter
    """

    print('Filtering Temporally for outliers > {} std'.format(outlier_thresh))
    print('Using {} parallel processing'.format(n_para))

    dt_cum = date_ord / 365.25  # Set dates in terms of years
    filtwidth_yr = dt_cum[-1] / (n_im - 1) * 3  # Set the filter width based on n * average epoch seperation
    filterdates = np.linspace(0, n_im - 1, n_im, dtype='int').tolist()
    n_its = 1
    ixs_dict = get_filter_dates(dt_cum, filtwidth_yr, filterdates)

    # Find and remove any outliers above filtered std threshold
    if args.ransac:
        cum, filt_std = find_outliers_RANSAC()
    else:
        cum_lpt, outlier = find_outliers()

        # Iterate until all outliers are removed
        n_its = 1

        # Replace all outliers with filtered values
        cum[outlier] = cum_lpt[outlier]
        all_outliers = outlier

        # Run iterations
        while len(outlier) > 0:
            n_its += 1
            if n_its <= args.max_its:
                print('Running Iteration {}/{}'.format(n_its, args.max_its))
                cum_lpt, outlier = find_outliers()
                # Replace all outliers with filtered values
                cum[outlier] = cum_lpt[outlier]
                all_outliers = np.unique(np.concatenate((all_outliers, outlier), axis=1), axis=1)
            else:
                break

        # Reload original data, nan identified outliers
        cum = np.array(data['cum']) - ref
        if args.apply_mask:
            print('Applying Mask to reloaded data')
            mask = io_lib.read_img(maskfile, length, width)
            maskx, masky = np.where(mask == 0)
            cum[:, maskx, masky] = np.nan

        if args.replace_outliers:
            print('Replacing Outliers')
            cum[all_outliers[0], all_outliers[1], all_outliers[2]] = cum_lpt[all_outliers[0], all_outliers[1], all_outliers[2]]
        else:
            print('Nanning Outliers')
            cum[all_outliers[0], all_outliers[1], all_outliers[2]] = np.nan # Nan the outliers. Better data handling, but causing problems

        print('Finding moving stddev')
        filt_std = np.ones(cum.shape) * np.nan
        filterdates = np.linspace(0, n_im - 1, n_im, dtype='int')
        valid = np.where(~np.isnan(data['vel']))
        diff = cum[:, valid[0], valid[1]] - cum_lpt[:, valid[0], valid[1]]

        for i in filterdates:
            if np.mod(i, 10) == 0:
                print("  {0:3}/{1:3}th image...".format(i, n_im), flush=True)

            filt_std[i, valid[0], valid[1]] = np.nanstd(diff[ixs_dict[i], :], axis=0)

def std_filters(i):
    date = filterdates[i]
    filt_std = np.zeros((length, width)) * np.nan
    with warnings.catch_warnings():  # To silence warning by zero division
            warnings.simplefilter('ignore', RuntimeWarning)
            # Just search valid pixels to speed up
            std_window = diff[ixs_dict[date],:,:]
            filt_std[valid[0], valid[1]] = np.nanstd(std_window[:, valid[0], valid[1]], axis=0)

    return filt_std

def find_outliers_RANSAC():
    global diff, cum_lpt, filt_std, cum
    filt_std = np.zeros((n_im, length, width)) * np.nan

    # Run Low-Pass filter on displacement data
    if n_para > 1 and len(filterdates) > 20:
        p = q.Pool(n_para)
        cum_lpt = np.array(p.map(lpt_filter, range(n_im)), dtype=np.float32)
        p.close()
    else:
        cum_lpt = lpt_filter(filterdates)

    # Find STD
    diff = cum - cum_lpt  # Difference between data and filtered data
    print('Finding std of residuals')
    if n_para > 1 and len(filterdates) > 20:
        p = q.Pool(n_para)
        filt_std = np.array(p.map(std_filters, range(n_im)), dtype=np.float32)
        p.close()
    else:
        filt_std = np.zeros((n_im, length, width)) * np.nan
        for i in range(n_im):
            filt_std[i, :, :] = std_filters(i)

    print('Deoutliering using RANSAC')

    if n_para > 1 and len(filterdates) > 20:
        p = q.Pool(n_para)
        deoutliered = np.array(p.map(run_RANSAC, range(n_valid)), dtype=np.float32)
        p.close()
        for ii in range(n_valid):
            cum[:, valid[0][ii], valid[1][ii]] = deoutliered[ii, :]
    else:
        for ii in range(n_valid):
            cum[:, valid[0][ii], valid[1][ii]] = run_RANSAC(ii)

    # Rerun Lowpass filter on deoutliered data (as massive outliers will have distorted the original filter)
    print('Rerun temporal filter on deoutliered data')
    if n_para > 1 and len(filterdates) > 20:
        p = q.Pool(n_para)
        cum_lpt = np.array(p.map(lpt_filter, range(n_im)), dtype=np.float32)
        p.close()
    else:
        cum_lpt = lpt_filter(filterdates)

    # Reload the original data
    cum = np.array(data['cum']) - ref

    # Find STD
    diff = cum - cum_lpt  # Difference between original and filtered, deoutliered data
    print('Finding std of residuals')
    if n_para > 1 and len(filterdates) > 20:
        p = q.Pool(n_para)
        filt_std = np.array(p.map(std_filters, range(n_im)), dtype=np.float32)
        p.close()
    else:
        filt_std = np.zeros((n_im, length, width)) * np.nan
        for i in range(n_im):
            filt_std[i, :, :] = std_filters(i)

    # Find location of outliers
    outlier = np.where(abs(diff) > (outlier_thresh * filt_std))
    print('\n{} outliers identified ({:.1f}%)\n'.format(len(outlier[0]), (len(outlier[0]) / np.sum(~np.isnan(cum.flatten()))) * 100))

    # x_pix = valid[1][15001]
    # y_pix = valid[0][15001]
    # x_pix = 347
    # y_pix = 492
    # fig=plt.figure(figsize=(12,24))
    # plt.scatter(np.array(dates), cum[:, y_pix, x_pix], s=4, c='b', label='Inliers')
    # plt.scatter(np.array(dates), cum[:, y_pix, x_pix], s=4, c='r', label='Outliers')
    # plt.plot(np.array(dates), cum_lpt[:, y_pix, x_pix], c='g', label='Filters')
    # plt.plot(np.array(dates), cum_lpt[:, y_pix, x_pix] + filt_std[:, y_pix, x_pix], c='r', label='1 STD')
    # plt.plot(np.array(dates), cum_lpt[:, y_pix, x_pix] + outlier_thresh * filt_std[:, y_pix, x_pix], c='b', label='Outlier Thresh')
    # plt.plot(np.array(dates), cum_lpt[:, y_pix, x_pix] - filt_std[:, y_pix, x_pix], c='r')
    # plt.plot(np.array(dates), cum_lpt[:, y_pix, x_pix] - outlier_thresh * filt_std[:, y_pix, x_pix], c='b')
    # plt.legend()

<<<<<<< HEAD
    # # Replace outliers with filter data
    # cum[outlier] = cum_lpt[outlier]
    for im in range(1, n_im):
        plt.imshow((cum[im, :, :] - cum[im - 1, :, :]) - np.nanmedian(cum[im, :, :] - cum[im - 1, :, :]), vmin=-50, vmax=50)
        plt.colorbar()
        plt.title(dates[im])
        plt.savefig(os.path.join(outdir, 'im{}before.png'.format(im)))
        plt.close()
        print(os.path.join(outdir, 'im{}before.png'.format(im)))
    cum[outlier] = np.nan
    for im in range(1, n_im):
        plt.imshow((cum[im, :, :] - cum[im - 1, :, :]) - np.nanmedian(cum[im, :, :] - cum[im - 1, :, :]), vmin=-50, vmax=50)
        plt.colorbar()
        plt.title(dates[im])
        plt.savefig(os.path.join(outdir, 'im{}filt.png'.format(im)))
        plt.close()
        print(os.path.join(outdir, 'im{}filt.png'.format(im)))
=======
    # Replace outliers with filter data
    if args.replace_outliers:
        print('Replacing Outliers')
        cum[outlier] = cum_lpt[outlier]
    else:
        print('Nanning Outliers')
        cum[outlier] = np.nan
>>>>>>> 2c2cf9a2

    # plt.scatter(np.array(dates), cum[:, y_pix, x_pix], s=4, c='b')
    # plt.savefig(os.path.join(outdir, 'finRANSAC{}.png'.format(15000)))
    # plt.close()
    # print(os.path.join(outdir, 'finRANSAC{}.png'.format(15000)))

    return cum, filt_std

def run_RANSAC(ii):
    if np.mod(ii, 5000) == 0:
        print('{}/{} RANSACed....'.format(ii, n_valid))
    # Find non-nan data
    disp = cum[:, valid[0][ii], valid[1][ii]]
    keep = np.where(~np.isnan(disp))[0]
    # Select difference between filtered and original data
    resid = diff[:, valid[0][ii], valid[1][ii]]
    filtered = cum_lpt[:, valid[0][ii], valid[1][ii]]
    # Set RANSAC threshold based off median std
    limits = outlier_thresh * np.nanmedian(filt_std[:, valid[0][ii], valid[1][ii]])
    reg = RANSACRegressor(residual_threshold=limits).fit(date_ord[keep].reshape((-1,1)),resid[keep].reshape((-1,1)))
    inliers = reg.inlier_mask_
    outliers = np.logical_not(reg.inlier_mask_)

    # Interpolate filtered values over outliers
    interp = CubicSpline(date_ord[keep[inliers]],filtered[keep[inliers]])
    filtered_outliers = interp(date_ord[keep[outliers]])

    # yvals = reg.predict(date_ord.reshape((-1,1)))
    # if np.mod(ii, 5000) == 0:
    #     fig=plt.figure(figsize=(12,24))
    #     ax=fig.add_subplot(2,1,1)
    #     ax.scatter(np.array(dates)[inliers], disp[inliers], s=2, label='Inlier {}'.format(ii))
    #     ax.scatter(np.array(dates)[outliers], disp[outliers], s=2, label='Outlier {}'.format(ii))
    #     ax.scatter(np.array(dates)[outliers], filtered_outliers, s=10, c='r', label='Replaced {}'.format(ii))
    #     ax.plot(dates, filtered, c='g',label='Fitted Vel')
    #     ax.plot(dates, filtered + std, c='r',label='Fitted STD')
    #     ax.plot(dates, filtered - std, c='r')
    #     ax.plot(dates, filtered + limits, c='b',label='Outlier Thresh')
    #     ax.plot(dates, filtered - limits, c='b')
    #     ax.scatter(np.array(dates)[outliers], filtered_outliers, s=10, c='r', label='Replaced {}'.format(ii))
    #     ax.legend()
    #     ax=fig.add_subplot(2,1,2)
    #     ax.scatter(np.array(dates)[inliers], resid[inliers], s=2, label='Inlier {}'.format(ii))
    #     ax.scatter(np.array(dates)[outliers], resid[outliers], s=2, label='Outlier {}'.format(ii))
    #     ax.plot(dates, yvals, label='RANSAC')
    #     ax.plot(dates, yvals + std, c='r', label='1x std')
    #     ax.plot(dates, yvals - std, c='r')
    #     ax.plot(dates, yvals + limits, c='b', label='3*std')
    #     ax.plot(dates, yvals - limits, c='b')
    #     plt.savefig(os.path.join(outdir, 'filtRANSAC{}.png'.format(ii)))
    #     plt.close()
    #     print(os.path.join(outdir, 'filtRANSAC{}.png'.format(ii)))

    disp[keep[outliers]] = filtered_outliers

    return disp

def find_outliers():
    filt_std = np.zeros((n_im, length, width)) * np.nan

    if n_para > 1 and len(filterdates) > 20:
        p = q.Pool(n_para)
        cum_lpt = np.array(p.map(lpt_filter, range(n_im)), dtype=np.float32)
        p.close()
    else:
        lpt_filter(filterdates)

    # Find STD
    diff = cum - cum_lpt  # Difference between data and filtered data
    filt_std = np.zeros((n_im, length, width)) * np.nan
    for i in filterdates:
        with warnings.catch_warnings():  # To silence warning by zero division
            warnings.simplefilter('ignore', RuntimeWarning)
            # Just search valid pixels to speed up
            std_window = diff[ixs_dict[i],:,:]
            filt_std[i, valid[0], valid[1]] = np.nanstd(std_window[:, valid[0], valid[1]], axis=0)

    # Find location of outliers
    outlier = np.where(abs(diff) > (outlier_thresh * filt_std))

    print('\n{} outliers identified\n'.format(len(outlier[0])))

    return cum_lpt, outlier

def lpt_filter(i):

    # for i in datelist:
    if np.mod(i + 1, 10) == 0:
        print("  {0:3}/{1:3}th image...".format(i + 1, len(filterdates)), flush=True)

    # Find time difference between filter date and other dates
    time_diff_sq = (dt_cum[i] - dt_cum) ** 2

    # Get data limits (ie only dates within filtwidth_yr)
    ixs = ixs_dict[i]

    weight_factor = np.tile(np.exp(-time_diff_sq[ixs] / 2 / filtwidth_yr ** 2)[:, np.newaxis, np.newaxis], (1, length, width))  # len(ixs), length, width

    # Take into account nan in cum
    weight_factor = weight_factor * (~np.isnan(cum[ixs, :, :]))

    # Normalize weight
    with warnings.catch_warnings():  # To silence warning by zero division
        warnings.simplefilter('ignore', RuntimeWarning)
        weight_factor = weight_factor / np.sum(weight_factor, axis=0)

    # Find Low-Pass Temporal displacements
    lpt = np.nansum(cum[ixs, :, :] * weight_factor, axis=0)
    lpt[np.where(np.isnan(cum[i, :, :]))] = np.nan

    return lpt

def get_filter_dates(dt_cum, filtwidth_yr, filterdates):
    """
    For each date, find the dates needed to filter it. Don't cross over any earthquakes when generating the filter
    """
    ixs_dict = {}
    for i in filterdates:
        # Find date range needed to filter each date
        time_diff_sq = (dt_cum[i] - dt_cum) ** 2

        # Apply data limits to filter
        # Limit within filtwidth_yr * 8
        ixs = time_diff_sq < filtwidth_yr * 8
        # Limit to between Earthquakes (if earthquakes are in the TS)
        if ord_eq.size > 0:
            if date_ord[i] < ord_eq[0]:
                next_eq = ord_eq[0]
                prev_eq = date_ord[0] - 1
            elif date_ord[i] < ord_eq[-1]:
                next_eq = ord_eq[np.where(date_ord[i] < ord_eq)[0][0]]
                prev_eq = ord_eq[np.where(date_ord[i] < ord_eq)[0][0] - 1]
            else:
                prev_eq = ord_eq[-1]
                next_eq = date_ord[-1] + 1
        else:
            prev_eq = -1
            next_eq = date_ord[-1] + 1


        ixs = np.logical_and(ixs, np.logical_and(date_ord > prev_eq, date_ord < next_eq))

        ixs_dict[i] = ixs
    return ixs_dict

def fit_velocities():
    global pcst, Q, model, errors

    # Create VCM of observables (no c)
    Q = np.eye(n_im)
    if args.use_weights:
        sills = calc_semivariogram()
        # Create weight matrix (inverse of VCM, faster than np.linalg.inv)
        np.fill_diagonal(Q, 1 / sills)

    # Define post-seismic constant
    pcst = 1 / args.tau
    n_variables = 2 + n_eq * 3

    _n_para = n_para if n_para < 25 else 25 # Diminishing returns after this, empirically
    print('\nVelocity fitting on {} Cores'.format(_n_para))
    if _n_para > 1 and n_valid > 100:
        p = q.Pool(_n_para)
        results = np.array(p.map(fit_pixel_velocities, range(n_valid)), dtype="object")
        p.close()
        model = np.concatenate(results[:,0]).reshape(n_valid, n_variables)
        errors = np.concatenate(results[:,1]).reshape(n_valid, n_variables + 2)
    else:
        model = np.zeros((n_valid, n_variables))
        errors = np.zeros((n_valid, n_variables + 2))
        for ii in range(n_valid):
            model[ii, :], errors[ii, :] = fit_pixel_velocities(ii)

def calc_semivariogram():
    global XX, YY, mask_pix
    # Get range and aximuth pixel spacing
    param13 =  os.path.join(infodir, '13parameters.txt')
    pixel_spacing_a = float(io_lib.get_param_par(param13, 'pixel_spacing_a'))
    pixel_spacing_r = float(io_lib.get_param_par(param13, 'pixel_spacing_r'))

    # Rounding as otherwise phantom decimals appearing that makes some Lats too long
    Lat = np.arange(0, np.round(length * pixel_spacing_r, 5), pixel_spacing_r)
    Lon = np.arange(0, np.round(width * pixel_spacing_a, 5), pixel_spacing_a)

    XX, YY = np.meshgrid(Lon, Lat)
    XX = XX.flatten()
    YY = YY.flatten()

    mask = io_lib.read_img(maskfile, length, width)
    mask_pix = np.where(mask.flatten() == 0)

    print('\nCalculating semi-variograms of epoch displacements')
    print('Using {} processing'.format(n_para))
    if n_para > 1 and n_valid > 100:
        p = q.Pool(n_para)
        sills = np.array(p.map(calc_epoch_semivariogram, range(n_im)), dtype="object")
        p.close()
    else:
        sills = np.zeros((n_im, 1))
        for ii in range(1, n_im):
            sills[ii] = calc_epoch_semivariogram(ii)

    sills[0] = np.nanmean(sills[1:]) # As first epoch is 0

    return sills

def calc_epoch_semivariogram(ii):
    if ii == 0:
        sill = 0 # Reference image
    else:
        begin_semi = time.time()

        # Find semivariogram of incremental displacements
        epoch = (cum[ii, :, :] - cum[ii - 1, :, :]).flatten()
        # Nan mask pixels
        epoch[mask_pix] = np.nan
        # Mask out any displacement of > lambda, as coseismic or noise
        epoch[abs(epoch) > 55.6] = np.nan

        # Reference to it's own median
        epoch -= np.nanmedian(epoch)

        # Drop all nan data
        xdist = XX[~np.isnan(epoch)]
        ydist = YY[~np.isnan(epoch)]
        epoch = epoch[~np.isnan(epoch)]

        # calc from lmfit
        mod = Model(spherical)
        medians = np.array([])
        bincenters = np.array([])
        stds = np.array([])

        # Find random pairings of pixels to check
        # Number of random checks
        n_pix = int(1e6)

        pix_1 = np.array([])
        pix_2 = np.array([])

        # Going to look at n_pix pairs. Only iterate 5 times. Life is short
        its = 0
        while pix_1.shape[0] < n_pix and its < 5:
            its += 1
            # Create n_pix random selection of data points (Random selection with replacement)
            # Work out too many in case we need to remove duplicates
            pix_1 = np.concatenate([pix_1, np.random.choice(np.arange(epoch.shape[0]), n_pix * 2)])
            pix_2 = np.concatenate([pix_2, np.random.choice(np.arange(epoch.shape[0]), n_pix * 2)])

            # Find where the same pixel is selected twice
            duplicate = np.where(pix_1 == pix_2)[0]
            np.delete(pix_1, duplicate)
            np.delete(pix_2, duplicate)

            # Drop duplicate pairings
            unique_pix = np.unique(np.vstack([pix_1, pix_2]).T, axis=0)
            pix_1 = unique_pix[:, 0]
            pix_2 = unique_pix[:, 1]

        # In case of early ending
        if n_pix > len(pix_1):
            n_pix = len(pix_1)

        # Trim to n_pix, and create integer array
        pix_1 = pix_1[:n_pix].astype('int')
        pix_2 = pix_2[:n_pix].astype('int')

        # Calculate distances between random points
        dists = np.sqrt(((xdist[pix_1] - xdist[pix_2]) ** 2) + ((ydist[pix_1] - ydist[pix_2]) ** 2))
        # Calculate squared difference between random points
        vals = abs((epoch[pix_1] - epoch[pix_2])) ** 2

        medians, binedges = stats.binned_statistic(dists, vals, 'median', bins=100)[:-1]
        stds = stats.binned_statistic(dists, vals, 'std', bins=100)[0]
        bincenters = (binedges[0:-1] + binedges[1:]) / 2

        try:
            mod.set_param_hint('p', value=np.nanmax(medians))  # guess maximum variance
            mod.set_param_hint('n', value=0)  # guess 0
            mod.set_param_hint('r', value=bincenters[len(bincenters)//2])  # guess mid point distance
            sigma = stds + np.power(bincenters / max(bincenters), 2)
            result = mod.fit(medians, d=bincenters, weights=sigma)
        except:
            # Try smaller ranges
            length = len(bincenters)
            try:
                bincenters = bincenters[:int(length * 3 / 4)]
                stds = stds[:int(length * 3 / 4)]
                medians = medians[:int(length * 3 / 4)]
                sigma = stds + np.power(bincenters / max(bincenters), 3)
                result = mod.fit(medians, d=bincenters, weights=sigma)
            except:
                bincenters = bincenters[:int(length / 2)]
                stds = stds[:int(length / 2)]
                medians = medians[:int(length / 2)]
                sigma = stds + np.power(bincenters / max(bincenters), 3)
                result = mod.fit(medians, d=bincenters, weights=sigma)

        # Print Sill (ie variance)
        sill = result.best_values['p']

        if np.mod(ii + 1, 10) == 0:
            print('\t{}/{}\tSill: {:.2f} ({:.2e}\tpairs processed in {:.1f} seconds)'.format(ii + 1, n_im, sill, n_pix, time.time() - begin_semi))

    return sill

def spherical(d, p, n, r):
    """
    Compute spherical variogram model
    @param d: 1D distance array
    @param p: partial sill
    @param n: nugget
    @param r: range
    @return: spherical variogram model
    """
    if r>d.max():
        r=d.max()-1
    return np.where(d > r, p + n, p * (3/2 * d/r - 1/2 * d**3 / r**3) + n)

def fit_pixel_velocities(ii):

    if np.mod(ii, 10000) == 0:
        print('{}/{}'.format(ii,n_valid))

    # Fit Pre- and Post-Seismic Linear velocities, coseismic offset, postseismic relaxation and referencing offset
    disp = cum[:, valid[0][ii], valid[1][ii]]
    noNanPix = ~np.isnan(disp)
    disp = disp[noNanPix]
    # Intercept (reference term), Pre-Seismic Velocity, [[C]oseismic-offset, log [R]elaxation, [P]ost-seismic linear velocity]
    truemodel = np.zeros((2 + n_eq * 3))
    inverr = np.zeros((2 + n_eq * 3))
    invert_ix = [0, 1]

    for ix, param in enumerate(eq_params):
        if 'C' in param:
            invert_ix.append(2 + ix * 3)
        if 'R' in param:
            invert_ix.append(3 + ix * 3)
        if 'P' in param:
            invert_ix.append(4 + ix * 3)
    invert_ix.sort()

    G = np.zeros([n_im, 2 + n_eq * 3])
    G[:, 0] = 1
    # G[:eq_ix[0], 1] = date_ord[:eq_ix[0]]
    G[:, 1] = date_ord # Makes the pre-seismic rate the long-term rate. Postseimic linear is summed with this

    daily_rates = [1]

    for ee in range(0, n_eq):
        # Create Gmatrix for coseismic, a-value, postseismic
        G[eq_ix[ee]:eq_ix[ee + 1], 2 + ee * 3] = 1
        G[eq_ix[ee]:eq_ix[ee + 1], 3 + ee * 3] = np.log(1 + pcst * (date_ord[eq_ix[ee]:eq_ix[ee + 1]] - ord_eq[ee]))
        G[eq_ix[ee]:eq_ix[ee + 1], 4 + ee * 3] = date_ord[eq_ix[ee]:eq_ix[ee + 1]] - ord_eq[ee]
        daily_rates.append(4 + ee * 3)

    # G = G[np.ix_(noNanPix, invert_ix)]
    G = G[noNanPix, :]
    singular = np.where((G == 0).all(axis=0))[0].tolist()
    invert_ix = list(set(invert_ix) - set(singular))
    G = G[:, invert_ix]

    # Weight matrix (inverse of VCM)
    # W = np.linalg.inv(Q) # Too slow. Faster to do 1/sill before this
    W = Q[np.ix_(noNanPix, noNanPix)].copy()

    # Calculate VCM of inverted model parameters
    invVCM= np.linalg.inv(np.dot(np.dot(G.T, W), G))

    model = np.matmul(invVCM, np.matmul(G.T, disp))

    # Invert for modelled displacement
    invvel = np.matmul(G, model)

    # Calculate inversion parameter standard errors and root mean square error
    rms=np.dot(np.dot((invvel-disp).T, W),(invvel-disp))
    inverr[invert_ix]=np.sqrt(np.diag(invVCM) * rms / n_im)
    rms=np.sqrt(rms / n_im)

    # Find standard deviations of the velocity residuals
    std = np.sqrt((1 / n_im) * np.sum((disp - invvel) ** 2))

    # Find 'True' Parameters
    truemodel[invert_ix] = model

    Gcos = np.zeros((2 * n_eq, 2 + n_eq * 3))
    Gcos[:, 0] = 1
    Gcos[:, 1] = [ord for ord in ord_eq for _ in range(2)]

    for ee in range(n_eq):
        # Fix postseismic
        truemodel[4 + ee * 3] = truemodel[4 + ee * 3] + truemodel[1]
        eq = ee * 2 # eq = index of immediately before eq, eq+1 = index of immediately after

        Gcos[eq + 1, 2 + ee * 3] = 1 # Coseismic (for post eq1)
        Gcos[eq + 1, 3 + ee * 3] = np.log(1 + pcst * (ord_eq[ee] - ord_eq[ee])) # Avalue (for post eq1)
        Gcos[eq + 1, 4 + ee * 3] = ord_eq[ee] - ord_eq[ee] # Postseismic (for post eq1)
        if ee < (n_eq - 1):
            Gcos[eq + 2, 2 + ee * 3] = 1 # Coseismic (for pre-eq2)
            Gcos[eq + 2, 3 + ee * 3] = np.log(1 + pcst * (ord_eq[ee + 1] - ord_eq[ee])) # Avalue (for pre eq2)
            Gcos[eq + 2, 4 + ee * 3] = ord_eq[ee + 1] - ord_eq[ee] # Postseismic (for pre eq2)

    coseismic = np.matmul(Gcos[:, invert_ix], model)
    truemodel[2:2+n_eq*3:3] = coseismic[1:n_eq*2:2] - coseismic[0:n_eq*2:2]

    # Convert mm/day to mm/yr
    for dd in daily_rates:
        truemodel[dd] *= 365.25
        inverr[dd] *= 365.25

    inverr = np.append(inverr, [rms, std])

    return truemodel, inverr

def plot_timeseries(dates, disp, invvel, ii, x, y):
    if not os.path.exists(outdir):
        os.mkdir(outdir)
    plt.scatter(dates, disp, s=2, label='{}'.format(ii))
    plt.plot(dates, invvel, label='{}'.format(ii))
    plt.title('({},{})'.format(x,y))
    plt.legend()
    for ii in range(0, n_eq):
        plt.axvline(x=eq_dt[ii], color="grey", linestyle="--")
    plt.savefig(os.path.join(outdir, '{}.png'.format(ii)))

def set_file_names():

    names = []
    titles = []

    for ext in ['', '_err']:
        names = names + ['intercept{}'.format(ext), 'pre_vel{}'.format(ext)]
        for n in range(n_eq):
            names = names + ['coseismic{}{}'.format(eq_dates[n], ext), 'a_value{}{}'.format(eq_dates[n], ext), 'post_vel{}{}'.format(eq_dates[n], ext)]
    n_vel = len(names) / 2

    names = names + ['rms', 'vstd']

    for ext in ['', ' Error']:
        titles = titles + ['Velocity Intercept{} (mm/yr)'.format(ext), 'Preseismic Linear Velocity{} (mm/yr)'.format(ext)]
        for n in range(n_eq):
            titles = titles + ['Coseismic Displacement{} {} (mm)'.format(ext, eq_dates[n]), 'Postseismic Relaxation A-value{} {} (mm)'.format(ext, eq_dates[n]), 'Postseismic Linear Velocity Component{} {} (mm/yr)'.format(ext, eq_dates[n])]
    titles = titles + ['RMSE (mm/yr)', 'Velocity Std (mm/yr)']

    return names, titles, n_vel

def write_outputs():

    if not os.path.exists(outdir):
        os.mkdir(outdir)

    # Copy already produced files
    metafiles = ['coh_avg', 'n_unw', 'vstd', 'maxTlen', 'n_gap', 'stc', 'n_ifg_noloop', 'n_loop_err', 'resid_rms', 'slc.mli', 'hgt']

    for meta in metafiles:
        if os.path.exists(os.path.join(resultdir, meta)):
            shutil.copy(os.path.join(resultdir, meta), os.path.join(metadir, meta))
        if os.path.exists(os.path.join(resultdir, meta + '.png')):
            shutil.copy(os.path.join(resultdir, meta + '.png'), os.path.join(metadir, meta + '.png'))

    results = np.hstack([model, errors])

    names, titles, n_vel = set_file_names()

    print('Writing Outputs to file and png')

    if mask_final:
        mask = io_lib.read_img(maskfile, length, width)
        mask_pix = np.where(mask == 0)

    gridResults = np.zeros((len(names), length, width), dtype=np.float32) * np.nan

    for ix, name in enumerate(names):
        filename = os.path.join(outdir, name)
        pngname = '{}.png'.format(filename)
        gridResults[ix, valid[0], valid[1]] = results[:, ix]
        gridResults[ix, :, :].tofile(filename)

        vmax = np.nanpercentile(gridResults[ix, :, :], 95)
        if ix >= n_vel:
            vmin = 0
            cmap = 'viridis_r'
        else:
            vmin = np.nanpercentile(gridResults[ix, :, :], 5)
            vmin = -np.nanmax([abs(vmin), abs(vmax)])
            vmax = np.nanmax([abs(vmin), abs(vmax)])
            cmap = SCM.roma.reversed()
        plot_lib.make_im_png(gridResults[ix, :, :], pngname, cmap, titles[ix], vmin, vmax)

        if mask_final:
            maskpngname = '{}.mskd.png'.format(filename)
            mask_data = gridResults[ix, :, :]
            mask_data[mask_pix[0], mask_pix[1]] = np.nan

            vmax = np.nanpercentile(mask_data, 95)
            if ix < n_vel:
                vmin = np.nanpercentile(mask_data, 5)
                vmin = -np.nanmax([abs(vmin), abs(vmax)])
                vmax = np.nanmax([abs(vmin), abs(vmax)])
            plot_lib.make_im_png(mask_data, maskpngname, cmap, titles[ix], vmin, vmax)

    write_h5(gridResults, data)

def write_h5(gridResults, data):
    # Currently can only handle writing 1 earthquake to h5

    print('\nWriting to HDF5 file...')
    compress = 'gzip'
    if os.path.exists(outh5file):
        os.remove(outh5file)
    cumh5 = h5.File(outh5file, 'w')

    # Copy data from original cum.h5 that hasn't changed
    cumh5.create_dataset('imdates', data=data['imdates'])
    cumh5.create_dataset('corner_lat', data=data['corner_lat'])
    cumh5.create_dataset('corner_lon', data=data['corner_lon'])
    cumh5.create_dataset('post_lat', data=data['post_lat'])
    cumh5.create_dataset('post_lon', data=data['post_lon'])
    cumh5.create_dataset('gap', data=data['gap'])
    if reffile:
        cumh5.create_dataset('refarea', data='{}:{}/{}:{}'.format(refx1, refx2, refy1, refy2))
    else:
        cumh5.create_dataset('refarea', data=data['refarea'])

    # Add previously calculated indicies to the cum.h5
    indices = ['coh_avg', 'hgt', 'n_loop_err', 'n_unw', 'slc.mli',
               'maxTlen', 'n_gap', 'n_ifg_noloop', 'resid_rms']

    for index in indices:
        file = os.path.join(resultdir, index)
        if os.path.exists(file):
            datafile = io_lib.read_img(file, length, width)
            cumh5.create_dataset(index, data=datafile, compression=compress)
        else:
            print('  {} not exist in results dir. Skip'.format(index))

    LOSvecs = ['E.geo', 'N.geo', 'U.geo']
    for LOSvec in LOSvecs:
        file = os.path.join(ifgdir, LOSvec)
        if os.path.exists(file):
            datafile = io_lib.read_img(file, length, width)
            cumh5.create_dataset(LOSvec, data=datafile, compression=compress)
        else:
            print('  {} not exist in GEOCml dir. Skip'.format(LOSvec))

    # Add new data to h5
    cumh5.create_dataset('eqdates', data=[np.int32(eqd) for eqd in eq_dates])
    cumh5.create_dataset('eqparams', data=[str(param) for param in eq_params])
    cumh5.create_dataset('cum', data=cum, compression=compress)
    cumh5.create_dataset('vel', data=data['vel'])
    cumh5.create_dataset('vintercept', data=gridResults[0], compression=compress)
    cumh5.create_dataset('prevel', data=gridResults[1], compression=compress)
    for nn in range(n_eq):
        cumh5.create_dataset('{} coseismic'.format(eq_dates[nn]), data=gridResults[2 + nn * 3], compression=compress)
        cumh5.create_dataset('{} avalue'.format(eq_dates[nn]), data=gridResults[3 + nn * 3], compression=compress)
        cumh5.create_dataset('{} postvel'.format(eq_dates[nn]), data=gridResults[4 + nn * 3], compression=compress)


    cumh5.close()

def even_split(a, n):
    """ Divide a list, a, in to n even parts"""
    n = min(n, len(a)) # to avoid empty lists
    k, m = divmod(len(a), n)
    return [a[i*k+min(i, m):(i+1)*k+min(i+1, m)] for i in range(n)]

def main():
    start()
    init_args()
    set_input_output()
    load_data()

    if args.deoutlier:
        # Remove outliers from image displacements to improve velocity fitting
        temporal_filter(cum)

    # Fit velocities
    fit_velocities()

    # Write Outputs
    write_outputs()


    finish()

if __name__ == "__main__":
    main()<|MERGE_RESOLUTION|>--- conflicted
+++ resolved
@@ -25,11 +25,7 @@
     eq_list.txt: Text file containing EQ dates, and optionally which parameters to fit to that earthquake ([C]oseismic displacement, logarithmic [R]elaxation, [P]ostseismic linear velocity, e[X]clude EQ)
                     e.g. 20161113 CRP
     mask:        Mask file produced by LiCSBAS15_mask_ts.py
-<<<<<<< HEAD
-    cum.h5:      Output from LiCSBAS13_sb_inv.py. Required as certain masking parameters (e.g. residual rms) are not regenerated
-=======
     cum.h5:      Output from LiCSBAS13_sb_inv.py
->>>>>>> 2c2cf9a2
 
 #%% Change log
 
@@ -78,14 +74,9 @@
     parser.add_argument('-t', dest='ts_dir', default="TS_GEOCml10GACOS", help="folder containing .h5 file")
     parser.add_argument('-d', dest='unw_dir', default='GEOCml10GACOS', help="folder containing unw ifg")
     parser.add_argument('-i', dest='h5_file', default='cum.h5', help='.h5 file containing results of LiCSBAS velocity inversion')
-<<<<<<< HEAD
-    parser.add_argument('-r', dest='ref_file', default='13ref.txt', help='txt file containing reference area')
-    parser.add_argument('-m', dest='mask_file', default='mask', help='mask file to apply to velocities')
-=======
     parser.add_argument('-o', dest='out_dir', default='results/seismic_vels', help='folder in TSA dir outputs are written to')
     parser.add_argument('-r', dest='ref_file', default='130ref.txt', help='txt file containing reference area')
     parser.add_argument('-m', dest='mask_file', default='results/mask', help='mask file to apply to velocities')
->>>>>>> 2c2cf9a2
     parser.add_argument('-e', dest='eq_list', default=None, help='Text file containing the dates of the earthquakes to be fitted')
     parser.add_argument('-s', dest='outlier_thre', default=3, type=float, help='StdDev threshold used to remove outliers')
     parser.add_argument('--n_para', dest='n_para', default=False, type=int, help='number of parallel processing')
@@ -127,20 +118,11 @@
     tsadir = os.path.abspath(os.path.join(args.frame_dir, args.ts_dir))
     infodir = os.path.join(tsadir, 'info')
     resultdir = os.path.join(tsadir, 'results')
-<<<<<<< HEAD
     outdir = os.path.join(resultdir, 'seismic_vels')
     metadir = os.path.join(outdir, 'results')
-=======
-    outdir = os.path.join(tsadir, args.out_dir)
->>>>>>> 2c2cf9a2
 
     # define h5 files
     h5file = os.path.join(tsadir, args.h5_file)
-<<<<<<< HEAD
-    outh5file = os.path.join(tsadir, outdir, 'cum.h5')
-    if args.deoutlier:
-        outh5file = outh5file[:-3] + '_deoutlier.h5'
-=======
     if args.deoutlier:
         if args.replace_outliers:
             outh5file = os.path.join(tsadir, outdir, 'cum_lptoutliers.h5')
@@ -148,7 +130,6 @@
             outh5file = os.path.join(tsadir, outdir, 'cum_nanoutliers.h5')
     else:
         outh5file = os.path.join(tsadir, outdir, 'cum.h5')    
->>>>>>> 2c2cf9a2
 
     # If no reffile defined, search for 13ref, then 130ref, in this folder and infodir
     reffile = os.path.join(tsadir, args.ref_file)
@@ -454,33 +435,13 @@
     # plt.plot(np.array(dates), cum_lpt[:, y_pix, x_pix] - outlier_thresh * filt_std[:, y_pix, x_pix], c='b')
     # plt.legend()
 
-<<<<<<< HEAD
-    # # Replace outliers with filter data
-    # cum[outlier] = cum_lpt[outlier]
-    for im in range(1, n_im):
-        plt.imshow((cum[im, :, :] - cum[im - 1, :, :]) - np.nanmedian(cum[im, :, :] - cum[im - 1, :, :]), vmin=-50, vmax=50)
-        plt.colorbar()
-        plt.title(dates[im])
-        plt.savefig(os.path.join(outdir, 'im{}before.png'.format(im)))
-        plt.close()
-        print(os.path.join(outdir, 'im{}before.png'.format(im)))
-    cum[outlier] = np.nan
-    for im in range(1, n_im):
-        plt.imshow((cum[im, :, :] - cum[im - 1, :, :]) - np.nanmedian(cum[im, :, :] - cum[im - 1, :, :]), vmin=-50, vmax=50)
-        plt.colorbar()
-        plt.title(dates[im])
-        plt.savefig(os.path.join(outdir, 'im{}filt.png'.format(im)))
-        plt.close()
-        print(os.path.join(outdir, 'im{}filt.png'.format(im)))
-=======
-    # Replace outliers with filter data
+    # Deal with outlier data
     if args.replace_outliers:
         print('Replacing Outliers')
         cum[outlier] = cum_lpt[outlier]
     else:
         print('Nanning Outliers')
         cum[outlier] = np.nan
->>>>>>> 2c2cf9a2
 
     # plt.scatter(np.array(dates), cum[:, y_pix, x_pix], s=4, c='b')
     # plt.savefig(os.path.join(outdir, 'finRANSAC{}.png'.format(15000)))
